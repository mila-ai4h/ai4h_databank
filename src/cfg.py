--- conflicted
+++ resolved
@@ -4,11 +4,7 @@
 import openai
 from buster.busterbot import Buster, BusterConfig
 from buster.completers import ChatGPTCompleter, DocumentAnswerer
-<<<<<<< HEAD
 from buster.formatters.documents import DocumentsFormatter, DocumentsFormatterJSON
-=======
-from buster.formatters.documents import DocumentsFormatterHTML
->>>>>>> c33eb9c3
 from buster.formatters.prompts import PromptFormatter
 from buster.retriever import Retriever, ServiceRetriever
 from buster.tokenizers import Tokenizer
@@ -168,11 +164,7 @@
     tokenizer = WordTokenizer(**buster_cfg.tokenizer_cfg)
     document_answerer: DocumentAnswerer = DocumentAnswerer(
         completer=ChatGPTCompleter(**buster_cfg.completion_cfg),
-<<<<<<< HEAD
-        documents_formatter=DocFormatter(tokenizer=tokenizer, **buster_cfg.documents_formatter_cfg),
-=======
-        documents_formatter=DocumentsFormatterHTML(tokenizer=tokenizer, **buster_cfg.documents_formatter_cfg),
->>>>>>> c33eb9c3
+        documents_formatter=DocumentsFormatterJSON(tokenizer=tokenizer, **buster_cfg.documents_formatter_cfg),
         prompt_formatter=PromptFormatter(tokenizer=tokenizer, **buster_cfg.prompt_formatter_cfg),
         **buster_cfg.documents_answerer_cfg,
     )
