import copy
import logging
from typing import Optional, Union

import gradio as gr
import pandas as pd

import src.cfg as cfg
from buster.completers import Completion
from src.app_utils import add_sources, get_session_id, get_utc_time
from src.cfg import setup_buster
from src.feedback import FeedbackForm, Interaction

logger = logging.getLogger(__name__)
logging.basicConfig(level=logging.INFO)

# Typehint for chatbot history
ChatHistory = list[list[Optional[str], Optional[str]]]

app_name = cfg.app_name
example_questions = cfg.example_questions
disclaimer = cfg.disclaimer
mongo_db = cfg.mongo_db
buster_cfg = copy.deepcopy(cfg.buster_cfg)
buster = setup_buster(buster_cfg=buster_cfg)
max_sources = cfg.max_sources
data_dir = cfg.data_dir


# link to the terms and conditions to be rendered in markdown blocks
path_to_tncs = "file=src/buster/assets/index.html"
md_link_to_tncs = f"[terms and conditions]({path_to_tncs})"

# get documents metadata
documents_metadata_file = str(data_dir / "documents_metadata.csv")
documents_metadata = pd.read_csv(documents_metadata_file)

css = """
.source {
    max-height: 250px; /* Set the maximum height for the textboxes */
    overflow: auto; /* Enable scrollbars when content exceeds dimensions */
    outline: 1px solid gray; /* Add a gray outline */
    border-radius: 5px; /* Add rounded corners to the outline */
}
"""


def add_disclaimer(completion: Completion, chat_history: ChatHistory, disclaimer: str = disclaimer):
    """Add a disclaimer response if the answer was relevant."""
    if completion.question_relevant:
        chat_history.append([None, disclaimer])
    return chat_history


def hide_about_panel(accept_checkbox):
    # Stay open while not accepted
    open = not bool(accept_checkbox)
    return {about_panel: gr.update(open=open)}


def setup_feedback_form():
    # Feedback
    feedback_elems = {}
    with gr.Box():
        with gr.Row():
            with gr.Box():
                with gr.Column():
                    gr.Markdown(
                        f""" ## We would love your feedback!
Please submit feedback for each question asked.

Your feedback is anonymous and will help us make the tool as useful as possible for the community!
"""
                    )
                    with gr.Row():
                        overall_experience = gr.Radio(
                            choices=["👍", "👎"], label=f"Did {app_name} help answer your question?"
                        )

                    # Currently, we show all feedback, but also support having a small portion of it display at first
                    show_additional_feedback = gr.Group(visible=True)
                    with show_additional_feedback:
                        with gr.Column():
                            clear_answer = gr.Radio(
                                choices=["👍", "👎"], label="Was the generated answer clear and understandable?"
                            )
                            accurate_answer = gr.Radio(choices=["👍", "👎"], label="Was the generated answer accurate?")
                            relevant_sources = gr.Radio(
                                choices=["👍", "👎"], label="Were the retrieved sources generally relevant to your query?"
                            )
                            relevant_sources_selection = gr.CheckboxGroup(
                                choices=[f"Source {i+1}" for i in range(max_sources)],
                                label="Check all relevant sources (if any)",
                            )
                            relevant_sources_order = gr.Radio(
                                choices=["👍", "👎"],
                                label="Were the sources ranked appropriately, in order of relevance?",
                            )

                            extra_info = gr.Textbox(
                                label="Any other comments?",
                                lines=3,
                                placeholder="Please enter other feedback for improvement here...",
                            )

                            expertise = gr.Radio(
                                choices=["Beginner", "Intermediate", "Expert"],
                                label="How would you rate your knowledge of AI policy",
                                interactive=True,
                            )

                    submit_feedback_btn = gr.Button("Submit feedback", variant="primary", interactive=True)
                    with gr.Column(visible=False) as submitted_message:
                        gr.Markdown("Feedback recorded, thank you 📝! You can now ask a new question in the search bar.")

    # fmt: off
    submit_feedback_btn.click(
        toggle_visibility,
        inputs=gr.State(False),
        outputs=submitted_message,
    ).then(
        submit_feedback,
        inputs=[
            overall_experience,
            clear_answer,
            accurate_answer,
            relevant_sources,
            relevant_sources_order,
            relevant_sources_selection,
            expertise,
            extra_info,
            last_completion,
            session_id,
        ],
    ).success(
        toggle_visibility,
        inputs=gr.State(True),
        outputs=submitted_message,
    ).success(
        toggle_interactivity,
        inputs=gr.State(False),
        outputs=submit_feedback_btn,
    )

    # fmt: on
    feedback_elems = {
        "overall_experience": overall_experience,
        "clear_answer": clear_answer,
        "accurate_answer": accurate_answer,
        "relevant_sources": relevant_sources,
        "relevant_sources_selection": relevant_sources_selection,
        "relevant_sources_order": relevant_sources_order,
        "submit_feedback_btn": submit_feedback_btn,
        "submitted_message": submitted_message,
        "show_additional_feedback": show_additional_feedback,
        "expertise": expertise,
        "extra_info": extra_info,
    }

    return feedback_elems


def to_md_link(title: str, link: str) -> str:
    """Converts a title and link to markown link format"""
    return f"[{title}]({link})"


def get_metadata_markdown(df) -> str:
    """Converts the content from a dataframe to a markdown table string format."""
    metadata = []

    # Order articles by year, with latest first
    df = df.sort_values(["Country", "Year"], ascending=True)

    for _, item in df.iterrows():
        # source = item["Source"]
        link = item["Link"]
        title = item["Title"]
        year = item["Year"]
        country = item["Country"]

        metadata.append(f"{year} | {country} | {to_md_link(title, link)} ")
    metadata_str = "\n".join(metadata)

    markdown_text = f"""
| Year | Country | Report |
| ---    | --- | --- |
{metadata_str}
"""
    return markdown_text


def add_user_question(user_question: str, chat_history: Optional[ChatHistory] = None) -> ChatHistory:
    """Adds a user's question to the chat history.

    If no history is provided, the first element of the history will be the user conversation.
    """
    if chat_history is None:
        chat_history = []
    chat_history.append([user_question, None])
    return chat_history


<<<<<<< HEAD
def chat(chat_history: ChatHistory, reformulate_question: bool):
=======
def chat(chat_history: ChatHistory, top_k: Optional[int] = None):
>>>>>>> ea51826b
    """Answer a user's question using retrieval augmented generation."""

    # Make sure top k is an int between 1 and 15
    top_k = int(top_k)
    top_k = max(top_k, 1)
    top_k = min(top_k, max_sources)

    # We assume that the question is the user's last interaction
    user_input = chat_history[-1][0]

<<<<<<< HEAD
    completion = buster.process_input(user_input, reformulate_question=reformulate_question)

    # ## FOR DEBUGGING ##
    # from buster.completers import UserInputs
    # completion = Completion(
    #     user_inputs=UserInputs(original_input=user_input, reformulated_input="New question"),
    #     error=False,
    #     matched_documents=None,
    #     answer_generator="Debugging some code right now..."
    # )
    # ##

    if reformulate_question and not completion.error:
        assert completion.user_inputs.reformulated_input is not None
        chat_history.append([None, f"I reformulated your question to: {completion.user_inputs.reformulated_input}"])
        chat_history.append([None, None])
=======
    completion = buster.process_input(user_input, top_k=top_k)
>>>>>>> ea51826b

    # Stream tokens one at a time
    chat_history[-1][1] = ""
    for token in completion.answer_generator:
        chat_history[-1][1] += token

        yield chat_history, completion


def log_completion(
    completion: Union[Completion, list[Completion]],
    collection: str,
    session_id: str,
    request: gr.Request,
    instance_type: Optional[str] = cfg.INSTANCE_TYPE,
    instance_name: Optional[str] = cfg.INSTANCE_NAME,
    mongo_db=cfg.mongo_db,
):
    """
    Log user completions in a specified collection for analytics.

    Parameters:
    completion (Union[Completion, list[Completion]]): A single completion or a list of completions
        to log. Completions can be instances of the Completion class.
    collection (str): The name of the MongoDB collection where the interactions will be stored.
    session_id (str): A unique identifier for the current session. In gradio this is reset every time a page is refreshed.
    request (gr.Request): The gradio request object containing request metadata.
    instance_type (str, optional): The type of instance where the completion took place.
        Defaults to cfg.INSTANCE_TYPE.
    instance_name (str, optional): The name of the instance where the completion took place.
        Defaults to cfg.INSTANCE_NAME.
    """

    # TODO: add UID for each page visitor instead of username

    # make sure it's always a list
    if isinstance(completion, Completion):
        user_completions = [completion]
    else:
        user_completions = completion

    interaction = Interaction(
        user_completions=user_completions,
        time=get_utc_time(),
        username=request.username,
        session_id=session_id,
        instance_name=instance_name,
        instance_type=instance_type,
        data_version=cfg.MONGO_DATABASE_DATA,
    )
    interaction.send(mongo_db, collection=collection)


def submit_feedback(
    overall_experience: str,
    clear_answer: str,
    accuracte_answer: str,
    relevant_sources: str,
    relevant_sources_order: list[str],
    relevant_sources_selection: str,
    expertise: list[str],
    extra_info: str,
    completion: Union[Completion, list[Completion]],
    session_id: str,
    request: gr.Request,
    instance_type: Optional[str] = cfg.INSTANCE_TYPE,
    instance_name: Optional[str] = cfg.INSTANCE_NAME,
):
    feedback_form = FeedbackForm(
        overall_experience=overall_experience,
        clear_answer=clear_answer,
        accurate_answer=accuracte_answer,
        relevant_sources=relevant_sources,
        relevant_sources_order=relevant_sources_order,
        relevant_sources_selection=relevant_sources_selection,
        expertise=expertise,
        extra_info=extra_info,
    )

    # make sure it's always a list
    if isinstance(completion, Completion):
        user_completions = [completion]
    else:
        user_completions = completion

    feedback = Interaction(
        user_completions=user_completions,
        form=feedback_form,
        time=get_utc_time(),
        username=request.username,
        session_id=session_id,
        instance_name=instance_name,
        instance_type=instance_type,
    )
    feedback.send(mongo_db, collection=cfg.MONGO_COLLECTION_FEEDBACK)


def toggle_visibility(visible: bool):
    """Toggles the visibility of the gradio element."""
    return gr.update(visible=visible)


def toggle_interactivity(interactive: bool):
    """Toggles the visibility of the gradio element."""
    return gr.update(interactive=interactive)


def clear_user_input():
    """Clears the contents of the user_input box."""
    return gr.update(value="")


def clear_sources():
    """Clears all the documents in the tabs"""
    return ["" for _ in range(max_sources)]


def clear_feedback_form():
    """Clears the contents of the feedback form."""
    return {
        feedback_elems["overall_experience"]: gr.update(value=None),
        feedback_elems["clear_answer"]: gr.update(value=None),
        feedback_elems["accurate_answer"]: gr.update(value=None),
        feedback_elems["relevant_sources"]: gr.update(value=None),
        feedback_elems["relevant_sources_selection"]: gr.update(value=None),
        feedback_elems["relevant_sources_order"]: gr.update(value=None),
        feedback_elems["expertise"]: gr.update(value=None),
        feedback_elems["extra_info"]: gr.update(value=None),
    }


def reveal_app(choice: gr.SelectData):
    return (
        gr.Group.update(visible=False),
        gr.update(interactive=True, placeholder="Ask your AI policy question here…"),
        gr.update(interactive=True),
    )


def display_sources():
    with gr.Column():
        gr.Markdown(
            """## Relevant sources
        All retrieved documents will be listed here in order of importance.
        """
        )
        sources_textboxes = []
        for i in range(max_sources):
            t = gr.Markdown(latex_delimiters=[], elem_classes="source", visible=False)
            sources_textboxes.append(t)
    return sources_textboxes


def setup_about_panel():
    with gr.Accordion(label=f"About {app_name}", open=False) as about_panel:
        with gr.Row(variant="panel"):
            with gr.Box():
                gr.Markdown(
                    f"""

                ## Welcome
                Artificial intelligence is a field that's developing fast! In response, policy makers from around the world are creating guidelines, rules and regulations to keep up.

                Finding accurate and up-to-date information about regulatory changes can be difficult but crucial to share best practices, ensure interoperability and promote adherence to local laws and regulations. That's why we've created {app_name}.

                {app_name} is a Q&A search engine designed to provide relevant and high quality information about AI policies from around the world. Using this tool, your AI policy questions will be answered, accompanied by relevant analyses by the OECD's AI Observatory!

                ## How it works (and doesn't)

                {app_name} uses Large Language Models (AI algorithms that work with text) to pinpoint sections of policy documents that are relevant to your question. Rather than presenting you with the specific policy section verbatim, {app_name} has been designed to summarize the information in a digestible format, so that the response you receive more naturally fits with the question you've posed.

                It's helpful to keep in mind that {app_name} is entirely restricted to our database (see “Available Sources” below). These sources are from the [OECD.AI](http://oecd.ai/) Database (containing national AI policies) and AI-related reports from the OECD iLibrary. If the answer to your question is not contained in these policy documents, the model won't be able to respond.

                Since we restrict the model to information found in the documentation, it has a hard time with questions that require more generalized knowledge. Therefore, if you ask the model for information about AI policies in Asia, the model won't necessarily show you Japanese policy documentation. To overcome this limitation, it's best to be as specific as possible in your question, referencing the particular country you're looking for information on.

                For more information about the tool's strengths and limitations, please see our website [here](https://mila.quebec/en/project/sai/).
                """
                )

            with gr.Box():
                gr.Markdown(
                    f"""
                ## Risks

                We have done our best to make sure that the AI algorithms are __only__ taking information from what is available in the OECD AI Observatory's Database; but, of course, Large Language Models (LLMs) are prone to fabrication. This means LLMs can make things up and present this made up information as if it were real, making it seem as if the information was found in a policy document. We therefore advise you to check the sources provided by the model to validate that the answer is in fact true. If you'd like to know exactly which documents the model can reference in its response, please see below.


                ## Recommended usage

                {app_name} can only answer specific types of questions, for example:

                * Questions about policy documents that are currently in the OECD AI Observatory's database
                * Questions that are posed in English and target English language documents;
                * Questions for which the answer can be found in the text (i.e. the thinking has already been done by the author) these AI models are not able to write their own research report combining information across policy documents and analyzing them itself).

                If your question is outside the scope of the recommended use, the model has been instructed not to answer.

                We are looking to create a tool that is as inclusive as possible.
                While currently the tool only works with English language questions and documents we will continue assessing {app_name}'s capacity to perform as intended for users with different levels of fluency in English and plan to expand the functionality to ensure accessibility and impact across countries and user groups.
                """
                )

    return about_panel


def setup_terms_and_conditions():
    with gr.Group(visible=True) as accept_terms_group:
        with gr.Column(scale=1):
            gr.Markdown(
                f"""
            By using this tool you agree to our {md_link_to_tncs}
            """,
            )
            accept_checkbox = gr.Checkbox(value=0, label="I accept", interactive=True, container=False, scale=1)
    return accept_terms_group, accept_checkbox


def setup_additional_sources():
    # Display additional sources
    with gr.Box():
        gr.Markdown(f"")

        gr.Markdown(
            f"""## 📚 Available sources
        {app_name} has access to dozens of AI policy documents from various sources.
        Below we list all of the sources that {app_name} has access to.
        """
        )
        with gr.Accordion(open=False, label="Click to list all available sources 📚"):
            with gr.Column():
                # Display the sources using a dataframe table
                documents_metadata["Report"] = documents_metadata.apply(
                    lambda row: to_md_link(row["Title"], row["Link"]), axis=1
                )
                sub_df = documents_metadata[["Country", "Year", "Report"]]
                gr.DataFrame(
                    sub_df, headers=list(sub_df.columns), interactive=False, datatype=["number", "str", "markdown"]
                )

                # Uncomment to display the sources instead as a simple markdown table
                # gr.Markdown(get_metadata_markdown(documents_metadata))


def raise_flagging_message():
    """Raises a red banner indicating that the content has been flagged."""
    gr.Info(
        "Thank you for flagging the content. Our moderation team will look closely at these samples. We appologize for any harm this might have caused you."
    )


def setup_flag_button():
    """Sets up a flag button with some accompanying text explaining why we have it."""
    with gr.Column(variant="compact"):
        with gr.Box():
            gr.Markdown(
                """# Report bugs and harmful content
    While we took many steps to ensure the tool is safe, we still rely on third parties for some of the model's capabilities. Please let us know if any harmful content shows up by clicking the button below and sending screenshots/concerns to mila.databank@gmail.com"""
            )
            flag_button = gr.Button(value="Flag content 🚩")
    return flag_button


buster_app = gr.Blocks(css=css)
with buster_app:
    # State variables are client-side and are reset every time a client refreshes the page
    # Store the users' last completion here
    last_completion = gr.State()

    # A unique identifier that resets every time a page is refreshed
    session_id = gr.State(get_session_id)

    gr.Markdown(f"<h1><center>SAI: Search engine for AI policy</center></h1>")

    about_panel = setup_about_panel()

    with gr.Row():
        with gr.Column(scale=2, variant="panel"):
            gr.Markdown(
                f"""
            Ask {app_name} your AI policy questions! Keep in mind this tool is a demo and can sometimes provide inaccurate information. Always verify the integrity of the information using the provided sources.
            Since this tool is still in its early stages of development, please only engage with it as a demo.
            """
            )
            accept_terms_group, accept_terms_checkbox = setup_terms_and_conditions()
            with gr.Row():
                with gr.Column(scale=20):
                    user_input = gr.Textbox(
                        label="",
                        placeholder="⚠️ Accept the terms and conditions to use the app",
                        lines=1,
                        interactive=False,
                    )
                submit = gr.Button(value="Ask", variant="primary", size="lg", interactive=False)

            gr.Examples(
                examples=example_questions,
                inputs=user_input,
                label=f"Sample questions to ask {app_name}",
            )
            top_k_slider = gr.Slider(
                minimum=1, maximum=max_sources, interactive=True, value=3, step=1, label="Number of sources"
            )

            reformulate_question_cbox = gr.Checkbox(value=True, label="Reformulate Question")
            chatbot = gr.Chatbot(label="Generated Answer", show_share_button=False)
            sources_textboxes = display_sources()

        with gr.Column():
            feedback_elems = setup_feedback_form()
            flag_button = setup_flag_button()

    setup_additional_sources()

    gr.HTML(
        f"""
    <center>
        <div style='margin-bottom: 20px;'>  <!-- Add margin to the bottom of this div -->
            Powered by <a href='https://github.com/jerpint/buster'>Buster</a> 🤖
        </div>

        <div>
            <a href='{path_to_tncs}'> Terms And Conditions </a>
        </div>
    </center>
    """
    )

    # fmt: off
    # Allow use of submit button and hide checkbox when accepted
    accept_terms_checkbox.select(
        reveal_app,
        outputs=[accept_terms_group, user_input, submit]
    )

    gr.on(
        triggers=[submit.click, user_input.submit],
        fn=add_user_question,
        inputs=[user_input],
        outputs=[chatbot]
    ).then(
        clear_user_input,
        outputs=[user_input]
    ).then(
        clear_sources,
        outputs=[*sources_textboxes]
    ).then(
        toggle_visibility,
        inputs=gr.State(False),
        outputs=feedback_elems["submitted_message"],
    ).then(
        toggle_interactivity,
        inputs=gr.State(True),
        outputs=feedback_elems["submit_feedback_btn"],
    ).then(
      clear_feedback_form,
        outputs=[
            feedback_elems["overall_experience"],
            feedback_elems["clear_answer"],
            feedback_elems["accurate_answer"],
            feedback_elems["relevant_sources"],
            feedback_elems["relevant_sources_selection"],
            feedback_elems["relevant_sources_order"],
            feedback_elems["expertise"],
            feedback_elems["extra_info"],
        ]
    ).then(
        chat,
<<<<<<< HEAD
        inputs=[chatbot, reformulate_question_cbox],
=======
        inputs=[chatbot, top_k_slider],
>>>>>>> ea51826b
        outputs=[chatbot, last_completion],
    ).then(
        add_disclaimer,
        inputs=[last_completion, chatbot, gr.State(cfg.disclaimer)],
        outputs=[chatbot]
    ).then(
        add_sources,
        inputs=[last_completion, gr.State(max_sources)],
        outputs=[*sources_textboxes]
    ).then(
        log_completion,
        inputs=[last_completion, gr.State(cfg.MONGO_COLLECTION_INTERACTION), session_id]
    )


    flag_button.click(
        log_completion,
        inputs=[last_completion, gr.State(cfg.MONGO_COLLECTION_FLAGGED), session_id]
    ).then(
        raise_flagging_message,
    )

    # fmt: on<|MERGE_RESOLUTION|>--- conflicted
+++ resolved
@@ -201,11 +201,7 @@
     return chat_history
 
 
-<<<<<<< HEAD
-def chat(chat_history: ChatHistory, reformulate_question: bool):
-=======
-def chat(chat_history: ChatHistory, top_k: Optional[int] = None):
->>>>>>> ea51826b
+def chat(chat_history: ChatHistory, reformulate_question: bool, top_k: Optional[int] = None):
     """Answer a user's question using retrieval augmented generation."""
 
     # Make sure top k is an int between 1 and 15
@@ -216,8 +212,7 @@
     # We assume that the question is the user's last interaction
     user_input = chat_history[-1][0]
 
-<<<<<<< HEAD
-    completion = buster.process_input(user_input, reformulate_question=reformulate_question)
+    completion = buster.process_input(user_input, reformulate_question=reformulate_question, top_k=top_k)
 
     # ## FOR DEBUGGING ##
     # from buster.completers import UserInputs
@@ -233,9 +228,6 @@
         assert completion.user_inputs.reformulated_input is not None
         chat_history.append([None, f"I reformulated your question to: {completion.user_inputs.reformulated_input}"])
         chat_history.append([None, None])
-=======
-    completion = buster.process_input(user_input, top_k=top_k)
->>>>>>> ea51826b
 
     # Stream tokens one at a time
     chat_history[-1][1] = ""
@@ -603,11 +595,7 @@
         ]
     ).then(
         chat,
-<<<<<<< HEAD
-        inputs=[chatbot, reformulate_question_cbox],
-=======
-        inputs=[chatbot, top_k_slider],
->>>>>>> ea51826b
+        inputs=[chatbot, reformulate_question_cbox, top_k_slider],
         outputs=[chatbot, last_completion],
     ).then(
         add_disclaimer,
