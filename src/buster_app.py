import copy
import logging
import os
from pathlib import Path
from typing import Optional, Union

import gradio as gr
import pandas as pd
from buster.completers import Completion

import cfg
from cfg import setup_buster
from feedback import FeedbackForm, Interaction
from src.app_utils import (
    add_sources,
    check_auth,
    get_session_id,
    get_utc_time,
    verify_required_env_vars,
)

logger = logging.getLogger(__name__)
logging.basicConfig(level=logging.INFO)

required_env_vars = [
    "AI4H_USERNAME",
    "AI4H_PASSWORD",
    "AI4H_MONGODB_USERNAME",
    "AI4H_MONGODB_PASSWORD",
    "AI4H_MONGODB_DB_LOGGING",
    "AI4H_MONGODB_CLUSTER",
    "AI4H_MONGODB_DB_DATA",
    "AI4H_MONGODB_FEEDBACK_COLLECTION",
    "AI4H_MONGODB_FLAGGED_COLLECTION",
    "AI4H_MONGODB_INTERACTION_COLLECTION",
    "AI4H_PINECONE_API_KEY",
    "AI4H_PINECONE_ENV",
    "AI4H_PINECONE_INDEX",
    "AI4H_PINECONE_NAMESPACE",
    "OPENAI_API_KEY",
    "OPENAI_ORGANIZATION",
]

verify_required_env_vars(required_vars=required_env_vars)

# Typehint for chatbot history
ChatHistory = list[list[Optional[str], Optional[str]]]

app_name = cfg.app_name
example_questions = cfg.example_questions
disclaimer = cfg.disclaimer
mongo_db = cfg.mongo_db
buster_cfg = copy.deepcopy(cfg.buster_cfg)
buster = setup_buster(buster_cfg=buster_cfg)
max_sources = cfg.buster_cfg.retriever_cfg["top_k"]

current_dir = Path(__file__).resolve().parent

# get documents metadata
documents_metadata_file = str(current_dir / "documents_metadata.csv")
documents_metadata = pd.read_csv(documents_metadata_file)

enable_terms_and_conditions = True


def add_disclaimer(completion: Completion, chat_history: ChatHistory, disclaimer: str = disclaimer):
    """Add a disclaimer response if the answer was relevant."""
    if completion.answer_relevant:
        chat_history.append([None, disclaimer])
    return chat_history


def hide_about_panel(accept_checkbox):
    # Stay open while not accepted
    open = not bool(accept_checkbox)
    return {about_panel: gr.update(open=open)}


def setup_feedback_form():
    # Feedback
    feedback_elems = {}
    with gr.Box():
        with gr.Row():
            with gr.Box():
                with gr.Column():
                    gr.Markdown(
                        f""" ## Thank You For Being Here!

Thank you for being here and providing feedback on the model's outputs! Your feedback will help us make the tool as useful as possible for the community!

Since this tool is still in its early stages of development, please only engage with it as a demo and not for use in a proper research context.

We look forward to sharing with you an updated version of the product once we feel it's ready!
"""
                    )
                    with gr.Row():
                        overall_experience = gr.Radio(
                            choices=["👍", "👎"], label="Did you find what you were looking for?"
                        )

                    show_additional_feedback = gr.Group(visible=False)
                    with show_additional_feedback:
                        with gr.Column():
                            clear_answer = gr.Radio(
                                choices=["👍", "👎"], label="Was the generated answer clear and understandable?"
                            )
                            accurate_answer = gr.Radio(choices=["👍", "👎"], label="Was the generated answer accurate?")
                            relevant_sources = gr.Radio(
                                choices=["👍", "👎"], label="Were the retrieved sources generally relevant to your query?"
                            )
                            relevant_sources_selection = gr.CheckboxGroup(
                                choices=[f"Source {i+1}" for i in range(max_sources)],
                                label="Check all relevant sources",
                            )
                            relevant_sources_order = gr.Radio(
                                choices=["👍", "👎"],
                                label="Were the sources ranked appropriately, in order of relevance?",
                            )

                            extra_info = gr.Textbox(
                                label="Enter any additional information",
                                lines=3,
                                placeholder="Enter more helpful information for us here...",
                            )

                    submit_feedback_btn = gr.Button("Submit Feedback!", variant="primary", interactive=False)
                    with gr.Column(visible=False) as submitted_message:
                        gr.Markdown("Feedback recorded, thank you! 📝")

    # fmt: off
    overall_experience.input(
        toggle_visibility,
        inputs=gr.State("True"),
        outputs=show_additional_feedback
    ).then(
        toggle_interactivity,
        inputs=gr.State(True),
        outputs=submit_feedback_btn,
    )
    # fmt: on

    # fmt: off
    submit_feedback_btn.click(
        toggle_visibility,
        inputs=gr.State(False),
        outputs=submitted_message,
    ).then(
        submit_feedback,
        inputs=[
            overall_experience, clear_answer, accurate_answer, relevant_sources, relevant_sources_order, relevant_sources_selection, extra_info, last_completion,
        ],
    ).success(
        toggle_visibility,
        inputs=gr.State(True),
        outputs=submitted_message,
    ).success(
        toggle_interactivity,
        inputs=gr.State(False),
        outputs=submit_feedback_btn,
    )

    # fmt: on
    feedback_elems = {
        "overall_experience": overall_experience,
        "clear_answer": clear_answer,
        "accurate_answer": accurate_answer,
        "relevant_sources": relevant_sources,
        "relevant_sources_selection": relevant_sources_selection,
        "relevant_sources_order": relevant_sources_order,
        "submit_feedback_btn": submit_feedback_btn,
        "submitted_message": submitted_message,
        "show_additional_feedback": show_additional_feedback,
        "extra_info": extra_info,
    }

    return feedback_elems


def to_md_link(title: str, link: str) -> str:
    """Converts a title and link to markown link format"""
    return f"[{title}]({link})"


def get_metadata_markdown(df) -> str:
    """Converts the content from a dataframe to a markdown table string format."""
    metadata = []

    # Order articles by year, with latest first
    df = df.sort_values(["Country", "Year"], ascending=True)

    for _, item in df.iterrows():
        # source = item["Source"]
        link = item["Link"]
        title = item["Title"]
        year = item["Year"]
        country = item["Country"]

        metadata.append(f"{year} | {country} | {to_md_link(title, link)} ")
    metadata_str = "\n".join(metadata)

    markdown_text = f"""
| Year | Country | Report |
| ---    | --- | --- |
{metadata_str}
"""
    return markdown_text


def add_user_question(user_question: str, chat_history: Optional[ChatHistory] = None) -> ChatHistory:
    """Adds a user's question to the chat history.

    If no history is provided, the first element of the history will be the user conversation.
    """
    if chat_history is None:
        chat_history = []
    chat_history.append([user_question, None])
    return chat_history


def chat(chat_history: ChatHistory):
    """Answer a user's question using retrieval augmented generation."""

    # We assume that the question is the user's last interaction
    user_input = chat_history[-1][0]

    completion = buster.process_input(user_input)

    # Stream tokens one at a time
    chat_history[-1][1] = ""
    for token in completion.answer_generator:
        chat_history[-1][1] += token

        yield chat_history, completion


def log_completion(
    completion: Union[Completion, list[Completion]],
    collection: str,
    session_id: str,
    request: gr.Request,
):
    """
    Log user completions in a specified collection for analytics.

    Parameters:
    completion (Union[Completion, list[Completion]]): A single completion or a list of completions
        to log. Completions can be instances of the Completion class.
    collection (str): The name of the MongoDB collection where the interactions will be stored.
    request (gr.Request): The request object containing request metadata.
    """

    # TODO: add UID for each page visitor instead of username

    # make sure it's always a list
    if isinstance(completion, Completion):
        user_completions = [completion]
    else:
        user_completions = completion

    # If a login page was used, use the username otherwise use the session_id
    username = request.username if request.username is not None else session_id

    interaction = Interaction(
        user_completions=user_completions,
        time=get_utc_time(),
        username=username,
    )
    interaction.send(mongo_db, collection=collection)


def submit_feedback(
    overall_experience: str,
    clear_answer: str,
    accuracte_answer: str,
    relevant_sources: str,
    relevant_sources_order: list[str],
    relevant_sources_selection: str,
    extra_info: str,
    completion: Union[Completion, list[Completion]],
    request: gr.Request,
):
    feedback_form = FeedbackForm(
        overall_experience=overall_experience,
        clear_answer=clear_answer,
        accurate_answer=accuracte_answer,
        relevant_sources=relevant_sources,
        relevant_sources_order=relevant_sources_order,
        relevant_sources_selection=relevant_sources_selection,
        extra_info=extra_info,
    )

    # make sure it's always a list
    if isinstance(completion, Completion):
        user_completions = [completion]
    else:
        user_completions = completion

    feedback = Interaction(
        user_completions=user_completions,
        form=feedback_form,
        time=get_utc_time(),
        username=request.username,
    )
    feedback.send(mongo_db, collection=cfg.mongo_feedback_collection)


def toggle_visibility(visible: bool):
    """Toggles the visibility of the gradio element."""
    return gr.update(visible=visible)


def toggle_interactivity(interactive: bool):
    """Toggles the visibility of the gradio element."""
    return gr.update(interactive=interactive)


def clear_message():
    """Clears the contents of the message box."""
    return gr.update(value="")


def clear_sources():
    """Clears all the documents in the tabs"""
    return ["" for _ in range(max_sources)]


def clear_feedback_form():
    """Clears the contents of the feedback form."""
    return {
        feedback_elems["overall_experience"]: gr.update(value=None),
        feedback_elems["clear_answer"]: gr.update(value=None),
        feedback_elems["accurate_answer"]: gr.update(value=None),
        feedback_elems["relevant_sources"]: gr.update(value=None),
        feedback_elems["relevant_sources_selection"]: gr.update(value=None),
        feedback_elems["relevant_sources_order"]: gr.update(value=None),
        feedback_elems["extra_info"]: gr.update(value=None),
    }


def reveal_app(checkbox: bool):
    if checkbox:
        return gr.Group.update(visible=True), gr.Group.update(visible=False)
    else:
        gr.Warning("You must accept terms and conditions to continue...")
        return gr.Group.update(visible=False), gr.Group.update(visible=True)


def display_sources():
    with gr.Column(variant="panel"):
        gr.Markdown(
            """## Relevant Documents
        All retrieved documents will be listed here in order of importance. If no answer was found, documents will not be displayed.
        """
        )
        sources_textboxes = []
        for i in range(max_sources):
            with gr.Tab(f"Source {i + 1} 📝"):
                t = gr.Markdown(latex_delimiters=[])
            sources_textboxes.append(t)
    return sources_textboxes


buster_app = gr.Blocks()


def setup_about_panel():
    with gr.Accordion(label=f"About {app_name}", open=True) as about_panel:
        with gr.Row(variant="panel"):
            with gr.Box():
                gr.Markdown(
                    f"""

                ## Welcome
                Artificial intelligence is a field that's developing fast! In response, policy makers from around the world are creating guidelines, rules and regulations to keep up.

                Finding accurate and up-to-date information about regulatory changes can be difficult but crucial to share best practices, ensure interoperability and promote adherence to local laws and regulations. That's why we've created {app_name}.

                {app_name} is a Q&A chatbot designed to provide relevant and high quality information about AI policies from around the world. Using this tool, your AI policy questions will be answered, accompanied by relevant analyses by the OECD's AI Observatory!

                ## How it works (and doesn't)

                {app_name} uses Large Language Models (AI algorithms that work with text) to pinpoint sections of policy documents that are relevant to your question. Rather than presenting you with the specific policy section verbatim, {app_name} has been designed to summarize the information in a digestible format, so that the response you receive more naturally fits with the question you've posed.
                """
                )

            with gr.Box():
                gr.Markdown(
                    f"""
                ## Risks

                We have done our best to make sure that the AI algorithms are __only__ taking information from what is available in the OECD AI Observatory’s Database; but, of course, Large Language Models (LLMs) are prone to fabrication. This means LLMs can make things up and present this made up information as if it were real, making it seem as if the information was found in a policy document. We therefore advise you to check the sources provided by the model to validate that the answer is in fact true. If you'd like to know exactly which documents the model can reference in its response, please see below.


                ## Recommended usage

                {app_name} can only answer specific types of questions, for example:

                * Questions about policy documents that are currently in the OECD AI Observatory's database
                * Questions that are posed in English and target English language documents;
                * Questions for which the answer can be found in the text (i.e. the thinking has already been done by the author) these AI models are not able to write their own research report combining information across policy documents and analyzing them itself).

                If your question is outside the scope of the recommended use, the model has been instructed not to answer.
                """
                )

    return about_panel


def setup_terms_and_conditions():
    terms_and_conditions = """App Terms and Conditions

-	Usage Agreement: By using the AIS, you agree to its terms and conditions. Terms may change; continued use means acceptance of changes.

-	Background: Your use of the AIS is subject to the terms and conditions found at www.oecd.org/termsandconditions. The following disclosures do not modify or supersede those terms. Instead, these disclosures aim to provide greater transparency surrounding information included in the AIS.

-	Third-Party Information: The AIS serves as an accessible starting point for comprehending the AI policy landscape. As a result, please be aware that the AIS may retrieve information from documents, articles and data from various third-parties with which the OECD may not have an affiliation.

-	Data collection: The AIS may record and store user interactions with the purpose of improving the model and its outputs. It does not collect personal data. Please do not include personally identifiable information (PII) in your queries.

-	Views Expressed: Please understand that any views or opinions expressed on the AIS are solely those of the third-parties that developed or collected the training data and do not represent the views or opinions of the OECD. Further, the inclusion of any document or dataset does not constitute an endorsement or recommendation by the OECD.

-	Use of generative AI: The AIS uses generative AI technologies to process and analyse data and information and to respond to user queries.

-	Errors and Omissions: The OECD cannot guarantee and does not independently verify the accuracy, completeness, or validity information provided in the AIS. You should be aware that information included in the AIS may contain various errors and omissions and should be treated accordingly. Ensuring the veracity and accuracy of the information provided by the AIS is the User’s responsibility.

-	Scope: The AIS is not designed to write its own research by combining information across policy documents, analysing them and extracting insights. The AIS is not designed to answer questions for which no relevant information can be found in the training data.

-	Intellectual Property: Any of the copyrights, trademarks, service marks, collective marks, design rights, or other intellectual property or proprietary rights that are mentioned, cited, or otherwise included in the AIS are the property of their respective owners. Their use or inclusion in the AIS does not imply that you may use them for any other purpose. The OECD is not endorsed by, does not endorse, and may not affiliated with any of the holders of such rights, and as such, the OECD cannot and do not grant any rights to use or otherwise exploit the protected materials included herein.

-	Limitation of Liability: Under no circumstances shall OECD be liable to any user on account of that user’s use or misuse or reliance on the AIS.

-	Termination: OECD reserves the right to limit or suspend access by the users to AIS at any time and without notice for use deemed to be a breach to the terms and conditions.

-	Timeliness: The AI policy landscape is rapidly evolving. As such, while we regularly update our database, some of the information might become outdated or may not reflect the most recent changes or additions to policies and regulations.

-	Contact: Questions? Reach us at ai@oecd.org.


    """

    accept_terms_group = gr.Group(visible=enable_terms_and_conditions)
    with accept_terms_group:
        with gr.Column(variant="compact"):
            with gr.Box():
                gr.Markdown(
                    f"## Terms and Conditions \n Welcome to {app_name} Before continuing, you must read and accept the terms and conditions."
                )
                gr.Textbox(terms_and_conditions, interactive=False, max_lines=10, label="Terms & Conditions")
                with gr.Column():
                    accept_checkbox = gr.Checkbox(label="I accept the terms.", interactive=True)
                    accept_terms = gr.Button("Enter", variant="primary")
    return accept_terms_group, accept_checkbox, accept_terms


def setup_additional_sources():
    # Display additional sources
    with gr.Box():
        gr.Markdown(f"")

        gr.Markdown(
            f"""## 📚 Sources
        {app_name} has access to dozens of AI policy documents from various sources.
        Below we list all of the sources that {app_name} has access to.
        """
        )
        with gr.Accordion(open=True, label="Click to list all available sources 📚"):
            with gr.Column():
                # Display the sources using a dataframe table
                documents_metadata["Report"] = documents_metadata.apply(
                    lambda row: to_md_link(row["Title"], row["Link"]), axis=1
                )
                sub_df = documents_metadata[["Country", "Year", "Report"]]
                gr.DataFrame(
                    sub_df, headers=list(sub_df.columns), interactive=False, datatype=["number", "str", "markdown"]
                )

                # Uncomment to display the sources instead as a simple markdown table
                # gr.Markdown(get_metadata_markdown(documents_metadata))


def raise_flagging_message():
    """Raises a red banner indicating that the content has been flagged."""
    raise gr.Error(
        "Thank you for flagging the content. Our moderation team will look closely at these samples. We appologize for any harm this might have caused you."
    )


def setup_flag_button():
    """Sets up a flag button with some accompanying text explaining why we have it."""
    with gr.Column(variant="compact"):
        with gr.Box():
            gr.Markdown(
                """# Report Misuse
    While we took many steps to ensure the tool is safe, we still rely on third parties for our LLM capabilities. Please let us know if any harmful content shows up by clicking the button below. You can also send us screenshots/concerns to mila.databank@gmail.com"""
            )
            flag_button = gr.Button(value="Flag Content 🚩")
    return flag_button


with buster_app:
    # State variables are client-side and are reset every time a client refreshes the page
    # Store the users' last completion here
    last_completion = gr.State()

<<<<<<< HEAD
    gr.Markdown(f"<h1><center>{app_name}: A Question-Answering Bot on AI Policies </center></h1>")
=======
    # A unique identifier that resets every time a page is refreshed
    session_id = gr.State(get_session_id)

    gr.Markdown(f"<h1><center>{app_name}: A Question-Answering Bot for your documentation</center></h1>")
>>>>>>> 5eb452cf

    about_panel = setup_about_panel()

    accept_terms_group, accept_checkbox, accept_terms = setup_terms_and_conditions()

    app_group_visible = False if enable_terms_and_conditions else True
    app_group = gr.Box(visible=app_group_visible)
    with app_group:
        with gr.Row():
            with gr.Column(scale=2, variant="panel"):
                gr.Markdown(
                    """## Chatbot
                Ask your questions below. Keep in mind this tool is meant to be used as a demo and can sometimes provide inaccurate information. Always verify the integrity of the information using the provided sources."""
                )

                chatbot = gr.Chatbot(label="Demo")
                message = gr.Textbox(
                    label=f"Chat with {cfg.app_name}",
                    placeholder="Ask your question here...",
                    lines=1,
                )
                submit = gr.Button(value="Send ", variant="primary")
                sources_textboxes = display_sources()

            with gr.Column():
                gr.Markdown("## Example questions")
                gr.Examples(
                    examples=example_questions,
                    inputs=message,
                    label="Questions users could ask.",
                )

                feedback_elems = setup_feedback_form()

                flag_button = setup_flag_button()

        setup_additional_sources()

    gr.HTML("<center> Powered by <a href='https://github.com/jerpint/buster'>Buster</a> 🤖</center>")

    # fmt: off
    # Reval app if terms are accepted, once accepted
    accept_terms.click(
        reveal_app,
        inputs=accept_checkbox,
        outputs=[app_group, accept_terms_group]
    ).then(
        hide_about_panel,
        inputs=accept_checkbox,
        outputs=about_panel,
    )
    # fmt: on

    # fmt: off
    submit.click(
        add_user_question, [message], [chatbot]
    ).then(
        clear_message,
        outputs=[message]
    ).then(
        clear_sources,
        outputs=[*sources_textboxes]
    ).then(
        toggle_visibility,
        inputs=gr.State(False),
        outputs=feedback_elems["submitted_message"],
    ).then(
        toggle_visibility,
        inputs=gr.State(False),
        outputs=feedback_elems["show_additional_feedback"],
    ).then(
      clear_feedback_form,
        outputs=[
            feedback_elems["overall_experience"],
            feedback_elems["clear_answer"],
            feedback_elems["accurate_answer"],
            feedback_elems["relevant_sources"],
            feedback_elems["relevant_sources_selection"],
            feedback_elems["relevant_sources_order"],
            feedback_elems["extra_info"],
        ]
    ).then(
        chat,
        inputs=[chatbot],
        outputs=[chatbot, last_completion],
    ).then(
        add_sources,
        inputs=[last_completion, gr.State(max_sources)],
        outputs=[*sources_textboxes]
    ).then(
        add_disclaimer,
        inputs=[last_completion, chatbot],
        outputs=chatbot
    ).then(
        log_completion,
        inputs=[last_completion, gr.State(cfg.mongo_interaction_collection), session_id]
    )

    message.submit(
        add_user_question, [message], [chatbot]
    ).then(
        clear_message,
        outputs=[message]
    ).then(
        clear_sources,
        outputs=[*sources_textboxes]
    ).then(
        toggle_visibility,
        inputs=gr.State(False),
        outputs=feedback_elems["submitted_message"],
    ).then(
        toggle_visibility,
        inputs=gr.State(False),
        outputs=feedback_elems["show_additional_feedback"],
    ).then(
      clear_feedback_form,
        outputs=[
            feedback_elems["overall_experience"],
            feedback_elems["clear_answer"],
            feedback_elems["accurate_answer"],
            feedback_elems["relevant_sources"],
            feedback_elems["relevant_sources_selection"],
            feedback_elems["relevant_sources_order"],
            feedback_elems["extra_info"],
        ]
    ).then(
        chat,
        inputs=[chatbot],
        outputs=[chatbot, last_completion],
    ).then(
        add_sources,
        inputs=[last_completion, gr.State(max_sources)],
        outputs=[*sources_textboxes]
    ).then(
        add_disclaimer,
        inputs=[last_completion, chatbot],
        outputs=chatbot
    ).then(
        log_completion,
        inputs=[last_completion, gr.State(cfg.mongo_interaction_collection), session_id]
    )

    flag_button.click(
        log_completion,
        inputs=[last_completion, gr.State(cfg.mongo_flagged_collection), session_id]
    ).then(
        raise_flagging_message,
    )

    # fmt: on


# True when launching using gradio entrypoint
if os.getenv("MOUNT_GRADIO_APP") is None:
    logger.info("launching app via gradio")
    buster_app.queue(concurrency_count=16)
    buster_app.launch(share=False)<|MERGE_RESOLUTION|>--- conflicted
+++ resolved
@@ -502,14 +502,10 @@
     # Store the users' last completion here
     last_completion = gr.State()
 
-<<<<<<< HEAD
-    gr.Markdown(f"<h1><center>{app_name}: A Question-Answering Bot on AI Policies </center></h1>")
-=======
     # A unique identifier that resets every time a page is refreshed
     session_id = gr.State(get_session_id)
 
-    gr.Markdown(f"<h1><center>{app_name}: A Question-Answering Bot for your documentation</center></h1>")
->>>>>>> 5eb452cf
+    gr.Markdown(f"<h1><center>{app_name}: A Question-Answering Bot on AI Policies </center></h1>")
 
     about_panel = setup_about_panel()
 
