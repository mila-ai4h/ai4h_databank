--- conflicted
+++ resolved
@@ -95,11 +95,7 @@
         vote=vote, model_left=model_left, model_right=model_right, question=current_question, extra_info=extra_info
     )
     feedback = Interaction(
-<<<<<<< HEAD
-        session_id=None,
-=======
         session_id="",
->>>>>>> 311530e1
         username=request.username,
         user_completions=[completion_left, completion_right],
         form=comparison_form,
