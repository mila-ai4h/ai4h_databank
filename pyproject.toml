[build-system]
requires = ["hatchling"]
build-backend = "hatchling.build"

[project]
name = "ai4h_databank"
version = "0.0.1"
requires-python = ">=3.10"
<<<<<<< HEAD
dependencies = [
    "gradio==3.48.0",
    "pymongo"
]
=======
dependencies = []
>>>>>>> adddc709

[project.optional-dependencies]
tests = [
    "pytest",
    "pytest-order"
]

[tool.isort]
profile = "black"

[tool.black]
line-length = 120

[tool.pytest.ini_options]
log_cli = true
log_cli_level = "INFO"
addopts = [
    "--import-mode=importlib",
]

[tool.hatch.metadata]
allow-direct-references = true<|MERGE_RESOLUTION|>--- conflicted
+++ resolved
@@ -6,14 +6,7 @@
 name = "ai4h_databank"
 version = "0.0.1"
 requires-python = ">=3.10"
-<<<<<<< HEAD
-dependencies = [
-    "gradio==3.48.0",
-    "pymongo"
-]
-=======
 dependencies = []
->>>>>>> adddc709
 
 [project.optional-dependencies]
 tests = [
