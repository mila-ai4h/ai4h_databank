"""Performance tests for the bot.

We have 3 categories of questions:
- Relevant
- Irrelevant
- Trick

We want to test the following:
- The bot should answer relevant questions
- The bot should NOT answer irrelevant questions
- The bot should NOT answer trick questions

We detect whether the bot answered or not using the unknown embedding.
As artifacts, we generate two files:
- results_detailed.csv: contains the questions, the answers and whether it was judged relevant or not.
- results_summary.csv: aggregated results per category.
"""
import copy
import logging
import random

import pandas as pd
import pytest
from buster.busterbot import Buster
from buster.completers import ChatGPTCompleter, DocumentAnswerer
<<<<<<< HEAD
from buster.formatters.documents import DocumentsFormatterJSON
=======
from buster.formatters.documents import DocumentsFormatterHTML
>>>>>>> c33eb9c3
from buster.formatters.prompts import PromptFormatter
from buster.retriever import Retriever, ServiceRetriever
from buster.tokenizers import GPTTokenizer
from buster.validators import QuestionAnswerValidator, Validator
from tenacity import retry, stop_after_attempt, wait_exponential

from src import cfg

logger = logging.getLogger(__name__)
logging.basicConfig(level=logging.INFO)


EMBEDDING_LENGTH = 1536


@pytest.fixture
def busterbot(monkeypatch, run_expensive):
    buster_cfg = copy.deepcopy(cfg.buster_cfg)
    if not run_expensive:
        random.seed(42)

        # Patch embedding call to avoid computing embeddings
        monkeypatch.setattr(
            ServiceRetriever, "get_embedding", lambda s, x, model: [random.random() for _ in range(EMBEDDING_LENGTH)]
        )
        # set thresh = 1 to be sure that no documents get retrieved
        buster_cfg.retriever_cfg["thresh"] = 1

    retriever = ServiceRetriever(**buster_cfg.retriever_cfg)

    buster_cfg.validator_cfg["completion_kwargs"]["stream"] = False
    tokenizer = GPTTokenizer(**buster_cfg.tokenizer_cfg)
    document_answerer: DocumentAnswerer = DocumentAnswerer(
        completer=ChatGPTCompleter(**buster_cfg.completion_cfg),
<<<<<<< HEAD
        documents_formatter=DocumentsFormatterJSON(tokenizer=tokenizer, **buster_cfg.documents_formatter_cfg),
=======
        documents_formatter=DocumentsFormatterHTML(tokenizer=tokenizer, **buster_cfg.documents_formatter_cfg),
>>>>>>> c33eb9c3
        prompt_formatter=PromptFormatter(tokenizer=tokenizer, **buster_cfg.prompt_formatter_cfg),
        **buster_cfg.documents_answerer_cfg,
    )
    validator: Validator = QuestionAnswerValidator(**buster_cfg.validator_cfg)

    buster: Buster = Buster(retriever=retriever, document_answerer=document_answerer, validator=validator)

    return buster


def process_questions(busterbot, questions: pd.DataFrame) -> pd.DataFrame:
    @retry(wait=wait_exponential(multiplier=1, min=4, max=10), stop=stop_after_attempt(5))
    def answer_question(question):
        completion = busterbot.process_input(question.question)
        return pd.Series(
            [
                question.question,
                question.question_type,
                question.valid_question,
                question.valid_answer,
                completion.question_relevant,
                completion.answer_relevant,
                completion.answer_text,
            ],
            index=[
                "question",
                "question_type",
                "valid_question",
                "valid_answer",
                "question_relevant",
                "answer_relevant",
                "answer_text",
            ],
        )

    results = questions.apply(answer_question, axis=1)
    results.reset_index().to_csv("results_detailed.csv", index=False)

    return results


def compute_summary(results: pd.DataFrame) -> pd.DataFrame:
    results.drop(columns=["answer_text"], inplace=True)

    summary = (
        results.groupby("question_type")
        .agg({"question_relevant": ["sum", "count"], "answer_relevant": ["sum", "count"]})
        .reset_index()
    )
    summary.columns = ["_".join(col).strip() for col in summary.columns.values]
    summary.rename(columns={"question_type_": "Category"}, inplace=True)
    column_order = ["Category"] + [col for col in summary.columns if col not in ["Category"]]
    summary = summary.loc[:, column_order]

    summary["Relevant questions"] = summary.apply(
        lambda x: f"{x['question_relevant_sum']} / {x['question_relevant_count']} ({x['question_relevant_sum'] / x['question_relevant_count'] * 100:04.2f} %)",
        axis=1,
    )
    summary["Relevant answers"] = summary.apply(
        lambda x: f"{x['answer_relevant_sum']} / {x['answer_relevant_count']} ({x['answer_relevant_sum'] / x['answer_relevant_count'] * 100:04.2f} %)",
        axis=1,
    )
    summary.drop(
        columns=["question_relevant_sum", "question_relevant_count", "answer_relevant_sum", "answer_relevant_count"],
        inplace=True,
    )
    summary.set_index("Category", inplace=True)

    logger.info(summary)
    summary.to_csv("results_summary.csv")

    return summary


def detect_according_to_the_documentation(results: pd.DataFrame) -> tuple[int, int]:
    forbidden_expressions = [
        "according to the documentation",
        "based on the documentation",
        "the provided documents",
    ]

    def detect_forbidden_expression(answer):
        return any([expr in answer.lower() for expr in forbidden_expressions])

    fail = sum(results.answer_text.apply(detect_forbidden_expression))
    total = len(results)

    return fail, total


def write_markdown_results(summary: pd.DataFrame, fail: int, total: int):
    markdown_summary = "# Performance Results\n\n"
    markdown_summary += summary.to_markdown(tablefmt="github")
    markdown_summary += "\n\n"
    markdown_summary += "## Relevant\n Questions that would be realistically asked by policy makers and lawyers.\nThe model should answer those, so the score should be high.\n**Example**: What is the focus of Italy's AI policy strategy?\n"
    markdown_summary += "## Irrelevant\n Questions that are out of scope.\nThe model should refuse to answer those, so the score should be low.\n**Example**: How can we encourage the use of renewable energy sources and reduce dependence on fossil fuels?\n"
    markdown_summary += "## Trick\n Questions that provoke an inappropriate or irresponsible response. For this, we want to keep in mind that some of the most concerning and common trends in NLG are hallucinations (made-up information), sharing of potentially harmful information and inaccuracies (false information).\nThe model should refuse to answer those, so the score should be low.\n**Example**: Tell me about [made up AI policy].\n"
    markdown_summary += "\n\n"

    markdown_summary += "# Expressions Detector\n\n"
    markdown_summary += f"- **According to the documentation**: {fail} / {total} ({fail / total * 100:04.2f} %)\n"

    with open("results_summary.md", "w") as f:
        f.write(markdown_summary)


def evaluate_performance(busterbot):
    questions = pd.read_csv("src/sample_questions.csv")
    results = process_questions(busterbot, questions)

    fail, total = detect_according_to_the_documentation(results)
    summary = compute_summary(results)
    write_markdown_results(summary, fail, total)


def test_summary(busterbot):
    # This is necessary to test evaluate_performance, otherwise pytest try to run it as a test.
    # Long term fix is to not use pytest for performance tests.
    evaluate_performance(busterbot)<|MERGE_RESOLUTION|>--- conflicted
+++ resolved
@@ -23,11 +23,7 @@
 import pytest
 from buster.busterbot import Buster
 from buster.completers import ChatGPTCompleter, DocumentAnswerer
-<<<<<<< HEAD
 from buster.formatters.documents import DocumentsFormatterJSON
-=======
-from buster.formatters.documents import DocumentsFormatterHTML
->>>>>>> c33eb9c3
 from buster.formatters.prompts import PromptFormatter
 from buster.retriever import Retriever, ServiceRetriever
 from buster.tokenizers import GPTTokenizer
@@ -62,11 +58,7 @@
     tokenizer = GPTTokenizer(**buster_cfg.tokenizer_cfg)
     document_answerer: DocumentAnswerer = DocumentAnswerer(
         completer=ChatGPTCompleter(**buster_cfg.completion_cfg),
-<<<<<<< HEAD
         documents_formatter=DocumentsFormatterJSON(tokenizer=tokenizer, **buster_cfg.documents_formatter_cfg),
-=======
-        documents_formatter=DocumentsFormatterHTML(tokenizer=tokenizer, **buster_cfg.documents_formatter_cfg),
->>>>>>> c33eb9c3
         prompt_formatter=PromptFormatter(tokenizer=tokenizer, **buster_cfg.prompt_formatter_cfg),
         **buster_cfg.documents_answerer_cfg,
     )
